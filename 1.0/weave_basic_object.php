<?php

# ***** BEGIN LICENSE BLOCK *****
# Version: MPL 1.1/GPL 2.0/LGPL 2.1
#
# The contents of this file are subject to the Mozilla Public License Version
# 1.1 (the "License"); you may not use this file except in compliance with
# the License. You may obtain a copy of the License at
# http://www.mozilla.org/MPL/
#
# Software distributed under the License is distributed on an "AS IS" basis,
# WITHOUT WARRANTY OF ANY KIND, either express or implied. See the License
# for the specific language governing rights and limitations under the
# License.
#
# The Original Code is Weave Basic Object Server
#
# The Initial Developer of the Original Code is
# Mozilla Labs.
# Portions created by the Initial Developer are Copyright (C) 2008
# the Initial Developer. All Rights Reserved.
#
# Contributor(s):
#	Toby Elliott (telliott@mozilla.com)
#
# Alternatively, the contents of this file may be used under the terms of
# either the GNU General Public License Version 2 or later (the "GPL"), or
# the GNU Lesser General Public License Version 2.1 or later (the "LGPL"),
# in which case the provisions of the GPL or the LGPL are applicable instead
# of those above. If you wish to allow use of your version of this file only
# under the terms of either the GPL or the LGPL, and not to allow others to
# use your version of this file under the terms of the MPL, indicate your
# decision by deleting the provisions above and replace them with the notice
# and other provisions required by the GPL or the LGPL. If you do not delete
# the provisions above, a recipient may use your version of this file under
# the terms of any one of the MPL, the GPL or the LGPL.
#
# ***** END LICENSE BLOCK *****

require_once 'weave_constants.php';

class wbo
{
	var $wbo_hash = array();
	var $_collection;
	var $_error = array();
	
	function extract_json(&$json)
	{
		
		$extracted = is_string($json) ? json_decode($json, true) : $json;

		#need to check the json was valid here...
		if ($extracted === null)
		{
			$this->_error[] = "unable to extract from json";
			return false;
		}
		
		#must have an id, or all sorts of badness happens. However, it can be added later
		if (array_key_exists('id', $extracted))
		{
			$this->id($extracted['id']);
		}
		
		if (array_key_exists('parentid', $extracted))
		{
			$this->parentid($extracted['parentid']);
		}
		
		if (array_key_exists('predecessorid', $extracted))
		{
			$this->predecessorid($extracted['predecessorid']);
		}

		if (array_key_exists('sortindex', $extracted))
		{
			# Due to complicated logic in the getter, we need to validate
			# the value space of sortindex here.
			if (!is_numeric($extracted['sortindex'])) {
				$this->_error[] = "invalid sortindex";
				return false;
			}
			$this->sortindex($extracted['sortindex']);
		}
		
		if (array_key_exists('payload', $extracted))
		{
			$this->payload($extracted['payload']);
		}
		return true;
	}
	
	function populate(&$datahash)
	{
		if (array_key_exists('id', $datahash))
			$this->id($datahash['id']);
			
		if (array_key_exists('collection', $datahash))
			$this->collection($datahash['collection']);

		if (array_key_exists('parentid', $datahash))
			$this->parentid($datahash['parentid']);

		if (array_key_exists('modified', $datahash))
			$this->modified($datahash['modified']);
		
		if (array_key_exists('predecessorid', $datahash))
			$this->predecessorid($datahash['predecessorid']);

		if (array_key_exists('sortindex', $datahash))
			$this->sortindex($datahash['sortindex']);
		
		if (array_key_exists('payload', $datahash))
			$this->payload($datahash['payload']);
	}

	function id($id = null)
	{
		if (!is_null($id)) { $this->wbo_hash['id'] = (string)$id; }
		return array_key_exists('id', $this->wbo_hash) ?  $this->wbo_hash['id'] : null;
	}
	
	function collection($collection = null)
	{
		if (!is_null($collection)){ $this->_collection = $collection; }
		return $this->_collection;
	}
	
	function parentid($parentid = null)
	{
		if (!is_null($parentid)){ $this->wbo_hash['parentid'] = (string)$parentid; }
		return array_key_exists('parentid', $this->wbo_hash) ?  $this->wbo_hash['parentid'] : null;
	}
	
	function parentid_exists()
	{
		return array_key_exists('parentid', $this->wbo_hash);
	}
	
	function predecessorid($predecessorid = null)
	{
		if (!is_null($predecessorid)){ $this->wbo_hash['predecessorid'] = (string)$predecessorid; }
		return array_key_exists('predecessorid', $this->wbo_hash) ?  $this->wbo_hash['predecessorid'] : null;
	}
	
	function predecessorid_exists()
	{
		return array_key_exists('predecessorid', $this->wbo_hash);
	}
	
	function modified($modified = null)
	{
		if (!is_null($modified)){ $this->wbo_hash['modified'] = round((float)$modified, 2); }
		return array_key_exists('modified', $this->wbo_hash) ?  $this->wbo_hash['modified'] : null;
	}
	
	function modified_exists()
	{
		return array_key_exists('modified', $this->wbo_hash);
	}
	
	function payload($payload = null)
	{
		if (!is_null($payload)){ $this->wbo_hash['payload'] = $payload; }
		return array_key_exists('payload', $this->wbo_hash) ?  $this->wbo_hash['payload'] : null;
	}
	
	function payload_exists()
	{
		return array_key_exists('payload', $this->wbo_hash);
	}

	function payload_size()
	{
		return mb_strlen($this->wbo_hash['payload'], '8bit');
	}
	
	function sortindex($index = null)
	{
		if (!is_null($index)){ 
			$this->wbo_hash['sortindex'] = (int)($index); 
		}
		return array_key_exists('sortindex', $this->wbo_hash) ?  $this->wbo_hash['sortindex'] : null;
	}

	function sortindex_exists()
	{
		return array_key_exists('sortindex', $this->wbo_hash);
	}
	
		
	function validate()
	{
		
<<<<<<< HEAD
		if (!$this->id() || strlen($this->id()) > 64  || strpos($this->id(), '/') !== false)
=======
		if (!$this->id() || mb_strlen($this->id(), '8bit') > 64)
>>>>>>> 13e4e644
		{ $this->_error[] = "invalid id"; }

		if ($this->parentid_exists() && mb_strlen($this->parentid(), '8bit') > 64)
		{ $this->_error[] = "invalid parentid"; }

		if ($this->predecessorid_exists() && mb_strlen($this->predecessorid(), '8bit') > 64)
		{ $this->_error[] = "invalid predecessorid"; }

		if (!is_numeric($this->modified()))
		{ $this->_error[] = "invalid modified date"; }
		
		if (!$this->modified())
		{ $this->_error[] = "no modification date"; }

		if (!$this->_collection || mb_strlen($this->_collection, '8bit') > 64)
		{ $this->_error[] = "invalid collection"; }
		
		if ($this->sortindex_exists() && 
                    (!is_numeric($this->wbo_hash['sortindex']) || 
                     intval($this->sortindex()) > 999999999 || 
                     intval($this->sortindex()) < -999999999 ))
		{ $this->_error[] = "invalid sortindex"; }
		
		if ($this->payload_exists())
		{
			if (!is_string($this->wbo_hash['payload']))
			{ $this->_error[] = "payload needs to be json-encoded"; }
			else if (WEAVE_PAYLOAD_MAX_SIZE && mb_strlen($this->wbo_hash['payload'], '8bit') > WEAVE_PAYLOAD_MAX_SIZE)
			{ $this->_error[] = "payload too large"; }
		}
		
		return !$this->get_error();
	}

	function get_error()
	{
		return $this->_error;
	}
	
	function clear_error()
	{
		$this->_error = array();
	}
	
	function raw_hash()
	{
		return $this->wbo_hash;
	}
	
	function json()
	{
 		$this->wbo_hash['modified'] /= 100; #stupid hack to output timestamps in decimal
		$jsonstring = json_encode($this->wbo_hash);
		$this->wbo_hash['modified'] = round ($this->wbo_hash['modified'] * 100);
		return $jsonstring;
	}
}


?><|MERGE_RESOLUTION|>--- conflicted
+++ resolved
@@ -193,11 +193,7 @@
 	function validate()
 	{
 		
-<<<<<<< HEAD
-		if (!$this->id() || strlen($this->id()) > 64  || strpos($this->id(), '/') !== false)
-=======
 		if (!$this->id() || mb_strlen($this->id(), '8bit') > 64)
->>>>>>> 13e4e644
 		{ $this->_error[] = "invalid id"; }
 
 		if ($this->parentid_exists() && mb_strlen($this->parentid(), '8bit') > 64)
